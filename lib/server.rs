// Import STD libraries
use std::io;
use std::io::Read;
use std::io::Write;
use std::net::IpAddr;
use std::net::Ipv4Addr;
use std::net::SocketAddr;
use std::net::TcpListener;
use std::net::TcpStream;
use std::str;
use std::time::Duration;

// Feature Imports
#[cfg(feature = "panic_handler")]
use std::panic;

#[cfg(feature = "thread_pool")]
use super::threadpool::ThreadPool;

// Import local files
use super::common::reason_phrase;
use super::header::{headers_to_string, Header};
use super::http;
use super::method::Method;
use super::request::Request;
use super::response::Response;
use super::route::Route;
use super::VERSION;

/// Default Buffer Size
///
/// Needs to be big enough to hold a the request headers
/// in order to read the content length (1024 seams to work)
const BUFF_SIZE: usize = 1024;

/// Defines a server.
pub struct Server {
    /// Port to listen on.
    pub port: u16,

    /// Ip address to listen on.
    pub ip: [u8; 4],

    /// Routes to handle.
    pub routes: Vec<Route>,

    // Other stuff
    /// Middleware
    pub middleware: Vec<Box<dyn Fn(&Request) -> Option<Response>>>,

    /// Run server
    ///
    /// Really just for testing.
    run: bool,

    /// Default response for internal server errors
    #[cfg(feature = "panic_handler")]
    error_handler: fn(Request, String) -> Response,

    /// Headers automatically added to every response.
    default_headers: Option<Vec<Header>>,

    /// Socket Timeout
    socket_timeout: Option<Duration>,
}

/// Implementations for Server
impl Server {
    /// Creates a new server.
    ///
    /// ## Example
    /// ```rust
    /// // Import Library
    /// use afire::Server;
    ///
    /// // Create a server for localhost on port 8080
    /// // Note: The server has not been started yet
    /// let mut server: Server = Server::new("localhost", 8080);
    /// ```
    pub fn new(mut raw_ip: &str, port: u16) -> Server {
        let mut ip: [u8; 4] = [0; 4];

        // If the ip is localhost, use the loop back ip
        if raw_ip == "localhost" {
            raw_ip = "127.0.0.1";
        }

        // Parse the ip to an array
        let split_ip: Vec<&str> = raw_ip.split('.').collect();

        if split_ip.len() != 4 {
            panic!("Invalid Server IP");
        }
        for i in 0..4 {
            let octet: u8 = split_ip[i].parse::<u8>().expect("Invalid Server IP");
            ip[i] = octet;
        }

        Server {
            port,
            ip,
            routes: Vec::new(),
            middleware: Vec::new(),
            run: true,
            #[cfg(feature = "panic_handler")]
            error_handler: |_, err| {
                Response::new(
                    500,
                    &format!("Internal Server Error :/\n{}", err),
                    vec![Header::new("Content-Type", "text/plain")],
                )
            },
            default_headers: Some(vec![Header::new("Server", &format!("afire/{}", VERSION))]),
            socket_timeout: None,
        }
    }

    /// Start the server.
    ///
    /// Will be blocking.
    ///
    /// ## Example
    /// ```rust
    /// // Import Library
    /// use afire::{Server, Response, Header, Method};
    ///
    /// // Starts a server for localhost on port 8080
    /// let mut server: Server = Server::new("localhost", 8080);
    ///
    /// // Define a route
    /// server.route(Method::GET, "/", |req| {
    ///     Response::new(
    ///         200,
    ///         "N O S E",
    ///         vec![Header::new("Content-Type", "text/plain")],
    ///     )
    /// });
    ///
    /// // Starts the server
    /// // This is blocking
    /// # // Keep the server from starting and blocking the main thread
    /// # server.set_run(false);
    /// server.start().unwrap();
    /// ```
    pub fn start(&self) -> Option<()> {
        // Exit if the server should not run
        if !self.run {
            return Some(());
        }

        let listener = init_listener(self.ip, self.port).ok()?;

        for event in listener.incoming() {
            // Read stream into buffer
<<<<<<< HEAD
            let mut stream = event.ok()?;
=======
            let mut stream = event.unwrap();
            stream.set_read_timeout(self.socket_timeout).unwrap();
            stream.set_write_timeout(self.socket_timeout).unwrap();
>>>>>>> 9827a939

            // Get the response from the handler
            // Uses the most recently defined route that matches the request
            let mut res = self.handle_connection(&stream);

            // Add default headers to response
            let mut headers = res.headers;
            headers.append(&mut self.default_headers.clone().unwrap_or_default());

            // Add content-length header to response
            headers.push(Header::new("Content-Length", &res.data.len().to_string()));

            // Convert the response to a string
            // TODO: Use Bytes instead of String
            let mut response = format!(
                "HTTP/1.1 {} {}\r\n{}\r\n\r\n",
                res.status,
                reason_phrase(res.status),
                headers_to_string(headers)
            )
            .as_bytes()
            .to_vec();

            // Add Bytes of data to response
            response.append(&mut res.data);

            // Send the response
            let _ = stream.write_all(&response);
            stream.flush().unwrap();
        }

        // We should Never Get Here
        None
    }

    /// Start the server with a thread pool.
    ///
    /// **IN DEVELOPMENT**
    ///
    /// Currently will not work with any middleware.
    /// Everything else works though
    /// ## Example
    /// ```rust
    /// // Import Library
    /// use afire::{Server, Response, Header, Method};
    ///
    /// // Starts a server for localhost on port 8080
    /// let mut server: Server = Server::new("localhost", 8080);
    ///
    /// // Define a route
    /// server.route(Method::GET, "/", |req| {
    ///     Response::new(
    ///         200,
    ///         "N O S E",
    ///         vec![Header::new("Content-Type", "text/plain")],
    ///     )
    /// });
    ///
    /// // Starts the server with 8 threads
    /// // This is blocking
    /// // Keep the server from starting and blocking the main thread
    /// # server.set_run(false);
    /// server.start_threaded(8);
    /// ```
    #[cfg(feature = "thread_pool")]
    pub fn start_threaded(&self, threads: usize) -> Option<()> {
        // Exit if the server should not run
        if !self.run {
            return Some(());
        }

        let listener = init_listener(self.ip, self.port).unwrap();
        let pool = ThreadPool::new(threads);

        for event in listener.incoming() {
            // Read stream into buffer
<<<<<<< HEAD
            let stream = event.ok()?;
=======
            let stream = event.unwrap();
            stream.set_read_timeout(self.socket_timeout).unwrap();
            stream.set_write_timeout(self.socket_timeout).unwrap();
>>>>>>> 9827a939

            let routes = self.routes.clone();
            let error_handler = self.error_handler;
            let default_headers = self.default_headers.clone();

            pool.execute(move || {
                let mut stream = stream;
                // Get the response from the handler
                // Uses the most recently defined route that matches the request
                let mut res = handle_connection(&stream, &Vec::new(), error_handler, &routes);

                // Add default headers to response
                let mut headers = res.headers;
                headers.append(&mut default_headers.unwrap_or_default());

                // Add content-length header to response
                headers.push(Header::new("Content-Length", &res.data.len().to_string()));

                // Convert the response to a string

                let mut response = format!(
                    "HTTP/1.1 {} {}\r\n{}\r\n\r\n",
                    res.status,
                    reason_phrase(res.status),
                    headers_to_string(headers)
                )
                .as_bytes()
                .to_vec();

                // Add Bytes of data to response
                response.append(&mut res.data);

                // Send the response
                let _ = stream.write_all(&response);
                stream.flush().unwrap();
            });
        }

        // Again we should never get here
        None
    }

    fn handle_connection(&self, stream: &TcpStream) -> Response {
        handle_connection(stream, &self.middleware, self.error_handler, &self.routes)
    }

    /// Keep a server from starting
    ///
    /// Only used for testing
    ///
    /// It would be a really dumb idea to use this
    ///
    /// ## Example
    /// ```rust
    /// // Import Library
    /// use afire::Server;
    ///
    /// // Create a server for localhost on port 8080
    /// let mut server: Server = Server::new("localhost", 8080);
    ///
    /// // Keep the server from starting and blocking the main thread
    /// server.set_run(false);
    ///
    /// // 'Start' the server
    /// server.start().unwrap();
    /// ```
    pub fn set_run(&mut self, run: bool) {
        self.run = run;
    }

    /// Set the panic handler response
    ///
    /// Default response is 500 "Internal Server Error :/"
    ///
    /// This is only available if the `panic_handler` feature is enabled
    ///
    /// Make sure that this wont panic because then the thread will crash
    /// ## Example
    /// ```rust
    /// // Import Library
    /// use afire::{Server, Response};
    ///
    /// // Create a server for localhost on port 8080
    /// let mut server: Server = Server::new("localhost", 8080);
    ///
    /// // Set the panic handler response
    /// server.set_error_handler(|_req, err| {
    ///    Response::new(500, &format!("Internal Server Error: {}", err), vec![])
    /// });
    ///
    /// // Start the server
    /// # server.set_run(false);
    /// server.start().unwrap();
    /// ```
    #[cfg(feature = "panic_handler")]
    pub fn set_error_handler(&mut self, res: fn(Request, String) -> Response) {
        self.error_handler = res;
    }

    /// Get the ip a server is listening on as a string
    ///
    /// For example, "127.0.0.1"
    /// ## Example
    /// ```rust
    /// // Import Library
    /// use afire::Server;
    ///
    /// // Create a server for localhost on port 8080
    /// let mut server: Server = Server::new("localhost", 8080);
    ///
    /// // Get the ip a server is listening on as a string
    /// assert_eq!("127.0.0.1", server.ip_string());
    /// ```
    pub fn ip_string(&self) -> String {
        let ip = self.ip;
        format!("{}.{}.{}.{}", ip[0], ip[1], ip[2], ip[3])
    }

    /// Add a new default header to the response
    ///
    /// This will be added to every response
    /// ## Example
    /// ```rust
    /// // Import Library
    /// use afire::{Server, Header};
    ///
    /// // Create a server for localhost on port 8080
    /// let mut server: Server = Server::new("localhost", 8080);
    ///
    /// // Add a default header to the response
    /// server.add_default_header(Header::new("Content-Type", "text/plain"));
    ///
    /// // Start the server
    /// // As always, this is blocking
    /// # server.set_run(false);
    /// server.start().unwrap();
    /// ```
    pub fn add_default_header(&mut self, header: Header) {
        self.default_headers
            .as_mut()
            .unwrap_or(&mut Vec::<Header>::new())
            .push(header);
    }

    pub fn set_socket_timeout(&mut self, socket_timeout: Option<Duration>) {
        self.socket_timeout = socket_timeout;
    }

    /// Create a new route the runs for all methods and paths
    ///
    /// May be useful for a 404 page as the most recently defined route takes priority
    /// so by defining this route first it would trigger if nothing else matches
    /// ## Example
    /// ```rust
    /// // Import Library
    /// use afire::{Server, Response, Header, Method};
    ///
    /// // Starts a server for localhost on port 8080
    /// let mut server: Server = Server::new("localhost", 8080);
    ///
    /// // Define 404 page
    /// // Because this is defined first, it will take a low priority
    /// server.all(|req| {
    ///     Response::new(
    ///         404,
    ///         "The page you are looking for does not exist :/",
    ///         vec![Header::new("Content-Type", "text/plain")],
    ///     )
    /// });
    ///
    /// // Define a route
    /// // As this is defined last, it will take a high priority
    /// server.route(Method::GET, "/nose", |req| {
    ///     Response::new(
    ///         200,
    ///         "N O S E",
    ///         vec![Header::new("Content-Type", "text/plain")],
    ///     )
    /// });
    ///
    /// // Starts the server
    /// // This is blocking
    /// # server.set_run(false);
    /// server.start().unwrap();
    /// ```
    pub fn all(&mut self, handler: fn(Request) -> Response) {
        self.routes
            .push(Route::new(Method::ANY, "*".to_string(), handler));
    }

    /// Create a new route for any type of request
    /// ## Example
    /// ```rust
    /// // Import Library
    /// use afire::{Server, Response, Header};
    ///
    /// // Starts a server for localhost on port 8080
    /// let mut server: Server = Server::new("localhost", 8080);
    ///
    /// // Define a route
    /// server.any("/nose", |req| {
    ///     Response::new(
    ///         200,
    ///         "N O S E",
    ///         vec![Header::new("Content-Type", "text/plain")],
    ///     )
    /// });
    ///
    /// // Starts the server
    /// // This is blocking
    /// # server.set_run(false);
    /// server.start().unwrap();
    /// ```
    /// Now you can make any type of request to `/nose` and it will return a 200
    #[deprecated(since = "0.1.5", note = "Instead use .route(Method::ANY...)")]
    pub fn any(&mut self, path: &str, handler: fn(Request) -> Response) {
        self.routes
            .push(Route::new(Method::ANY, path.to_string(), handler));
    }

    /// Add a new middleware to the server
    ///
    /// Will be executed before any routes are handled
    ///
    /// You will have access to the request object
    /// You can send a response but it will keep normal routes from being handled
    /// ## Example
    /// ```rust
    /// // Import Library
    /// use afire::{Server};
    ///
    /// // Starts a server for localhost on port 8080
    /// let mut server: Server = Server::new("localhost", 8080);
    ///
    /// // Add some middleware
    /// server.every(Box::new(|req| {
    ///     // Do something with the request
    ///     // Return a `None` to continue to the next middleware / route
    ///     // Return a `Some` to send a response
    ///    None
    ///}));
    ///
    /// // Starts the server
    /// // This is blocking
    /// # server.set_run(false);
    /// server.start().unwrap();
    /// ```
    pub fn every(&mut self, handler: Box<dyn Fn(&Request) -> Option<Response>>) {
        self.middleware.push(handler);
    }

    /// Create a new route for specified requests
    /// ## Example
    /// ```rust
    /// // Import Library
    /// use afire::{Server, Response, Header, Method};
    ///
    /// // Create a server for localhost on port 8080
    /// let mut server: Server = Server::new("localhost", 8080);
    ///
    /// // Define a route
    /// server.route(Method::GET, "/nose", |req| {
    ///     Response::new(
    ///         200,
    ///         "N O S E",
    ///         vec![Header::new("Content-Type", "text/plain")],
    ///     )
    /// });
    ///
    /// // Starts the server
    /// // This is blocking
    /// # server.set_run(false);
    /// server.start().unwrap();
    /// ```
    pub fn route(&mut self, method: Method, path: &str, handler: fn(Request) -> Response) {
        self.routes
            .push(Route::new(method, path.to_string(), handler));
    }
}

/// Handle a request
fn handle_connection(
    mut stream: &TcpStream,
    middleware: &[Box<dyn Fn(&Request) -> Option<Response>>],
    error_handler: fn(Request, String) -> Response,
    routes: &[Route],
) -> Response {
    // Init (first) Buffer
    let mut buffer = vec![0; BUFF_SIZE];

    // Read stream into buffer
    match stream.read(&mut buffer) {
        Ok(_) => {}
        Err(_) => return quick_err("Error Reading Stream", 500),
    };

    // Get buffer as string
    let buffer_clone = buffer.clone();
    let stream_string = match str::from_utf8(&buffer_clone) {
        Ok(s) => s,
        Err(_) => return quick_err("Internal Server Error", 500),
    };

    // Get Content-Length header
    // If header shows thar more space is needed,
    // make a new buffer read the rest of the stream and add it to the first buffer
    for i in http::get_request_headers(stream_string.to_string()) {
        if i.name != "Content-Length" {
            continue;
        }
        let header_size = http::get_header_size(stream_string.to_string());
        let content_length = i.value.parse::<usize>().unwrap_or(0);
        let new_buffer_size = content_length as i64 + header_size as i64 - BUFF_SIZE as i64;
        if new_buffer_size > 0 {
            let mut new_buffer = vec![0; new_buffer_size as usize];
            match stream.read(&mut new_buffer) {
                Ok(_) => {}
                Err(_) => return quick_err("Error Reading Stream", 500),
            };
            buffer.append(&mut new_buffer);
        }
        break;
    }

    // TODO: Make this work with non utf8 stuff too
    let stream_string = match str::from_utf8(&buffer) {
        Ok(i) => i,
        Err(_) => return quick_err("No support for non utf-8 chars\nFor now", 500),
    };

    // Make Request Object
    let req_method = http::get_request_method(stream_string.to_string());
    let req_path = http::get_request_path(stream_string.to_string());
    let req_query = http::get_request_query(stream_string.to_string());
    let body = http::get_request_body(stream_string.to_string());
    let headers = http::get_request_headers(stream_string.to_string());
    #[cfg(feature = "cookies")]
    let cookies = http::get_request_cookies(stream_string.to_string());
    let req = Request::new(
        req_method,
        &req_path,
        req_query,
        headers,
        #[cfg(feature = "cookies")]
        cookies,
        body,
        stream.peer_addr().unwrap().to_string(),
        stream_string.to_string(),
    );

    // Use middleware to handle request
    // If middleware returns a `None`, the request will be handled by earlier middleware then the routes
    for middleware in middleware.iter().rev() {
        match (middleware)(&req) {
            None => (),
            Some(res) => return res,
        }
    }

    // Loop through all routes and check if the request matches
    for route in routes.iter().rev() {
        if (req.method == route.method || route.method == Method::ANY)
            && (req.path == route.path || route.path == "*")
        {
            // Optionally enable automatic panic handling
            #[cfg(feature = "panic_handler")]
            {
                let result = panic::catch_unwind(|| (route.handler)(req.clone()));
                let err = match result {
                    Ok(i) => return i,
                    Err(e) => match e.downcast_ref::<&str>() {
                        Some(err) => err,
                        None => "",
                    },
                };
                return (error_handler)(req, err.to_string());
            }

            #[cfg(not(feature = "panic_handler"))]
            {
                return (route.handler)(req);
            }
        }
    }

    // If no route was found, return a default 404
    Response::new(
        404,
        &format!("Cannot {} {}", req.method, req.path),
        vec![Header::new("Content-Type", "text/plain")],
    )
}

/// Init Listaner
fn init_listener(ip: [u8; 4], port: u16) -> Result<TcpListener, io::Error> {
    TcpListener::bind(SocketAddr::new(
        IpAddr::V4(Ipv4Addr::new(ip[0], ip[1], ip[2], ip[3])),
        port,
    ))
}

/// Quick function to get a basic error response
fn quick_err(text: &str, code: u16) -> Response {
    Response::new(code, text, vec![Header::new("Content-Type", "text/plain")])
}<|MERGE_RESOLUTION|>--- conflicted
+++ resolved
@@ -152,13 +152,9 @@
 
         for event in listener.incoming() {
             // Read stream into buffer
-<<<<<<< HEAD
             let mut stream = event.ok()?;
-=======
-            let mut stream = event.unwrap();
             stream.set_read_timeout(self.socket_timeout).unwrap();
             stream.set_write_timeout(self.socket_timeout).unwrap();
->>>>>>> 9827a939
 
             // Get the response from the handler
             // Uses the most recently defined route that matches the request
@@ -235,13 +231,9 @@
 
         for event in listener.incoming() {
             // Read stream into buffer
-<<<<<<< HEAD
             let stream = event.ok()?;
-=======
-            let stream = event.unwrap();
             stream.set_read_timeout(self.socket_timeout).unwrap();
             stream.set_write_timeout(self.socket_timeout).unwrap();
->>>>>>> 9827a939
 
             let routes = self.routes.clone();
             let error_handler = self.error_handler;
