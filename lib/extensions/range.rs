//! Defined in [RFC 9110](https://www.rfc-editor.org/rfc/rfc9110#field.range).

use std::{
    borrow::Cow,
    fmt::{self, Display},
    io::{self, Read},
    ops::{Deref, RangeInclusive},
    sync::Arc,
};

use crate::{
    consts, prelude::MiddleResult, response::ResponseBody, HeaderName, Method, Middleware, Request,
    Response, Status,
};

pub struct Range {
    reject_invalid: bool,
}

#[derive(Debug, PartialEq, Eq)]
enum RangeError {
    MissingBytesPrefix,
    MalformedRange,
    InvalidNumber,
    EmptyRange,
    UnorderedRange,
    OverlappingRange,
    InvalidRange,
}

#[derive(Debug, PartialEq, Eq)]
struct Ranges {
    ranges: Vec<RangeInclusive<usize>>,
}

struct RangeResponse {
    entity_length: usize,
    parts: Ranges,
    data: ResponseBody,
    part: usize,
    byte: usize,
}

impl Middleware for Range {
    // Inject the Accept-Ranges header into the response.
    fn post(&self, req: &Request, res: &mut Response) -> MiddleResult {
        if req.method != Method::GET {
            return MiddleResult::Continue;
        }

        if let Some(ranges) = req.headers.get(HeaderName::Range) {
            self.handle_range(ranges, req, res);
        } else if !res.headers.has(HeaderName::AcceptRanges) {
            res.headers.push((HeaderName::AcceptRanges, "bytes").into());
        }
        MiddleResult::Continue
    }
}

impl Range {
    /// Create a new Range middleware with default settings.
    pub fn new() -> Self {
        Range {
            reject_invalid: false,
        }
    }

    /// Reject requests with invalid range headers.
    /// This is disabled by default.
    pub fn reject_invalid(mut self) -> Self {
        self.reject_invalid = true;
        self
    }

    fn handle_range(&self, ranges: &Cow<'static, str>, _req: &Request, res: &mut Response) {
        let ranges = match Ranges::from_header(ranges) {
            Ok(ranges) => ranges,
            Err(e) => {
                if self.reject_invalid {
                    *res = Response::new().status(Status::RangeNotSatisfiable).text(e);
                }
                return;
            }
        };
        let entity_length = match &res.data {
            ResponseBody::Empty => 0,
            ResponseBody::Static(data) => data.len(),
            ResponseBody::Stream(_) => res
                .headers
                .get(HeaderName::ContentLength)
                .and_then(|s| s.parse().ok())
                .unwrap_or(0),
        };

        let range_response = RangeResponse::new(entity_length, ranges, res.data.take());
        *res = range_response.into();
    }
}

impl Ranges {
    fn from_header(raw: &str) -> Result<Self, RangeError> {
        // TODO: can you do 'bytes = '
        let Some(raw) = raw.strip_prefix("bytes=") else {
            return Err(RangeError::MissingBytesPrefix);
        };

        let mut ranges = Vec::new();
        for raw_range in raw.split(',') {
            let mut parts = raw_range.split('-');
            let mut parse = || {
                Ok(parts
                    .next()
                    .ok_or(RangeError::MalformedRange)?
                    .trim()
                    .parse::<usize>()
                    .or(Err(RangeError::InvalidNumber))?)
            };
            let (start, end) = (parse()?, parse()?);
            ranges.push(start..=end);
        }

        // Validate ranges.
        if ranges.is_empty() {
            return Err(RangeError::EmptyRange);
        }

        let mut last = ranges[0].clone();
        if *last.start() > *last.end() {
            return Err(RangeError::InvalidRange);
        }

        for range in ranges.iter().skip(1) {
            if *range.start() > *range.end() {
                return Err(RangeError::InvalidRange);
            }

            if *range.start() < *last.start() {
                return Err(RangeError::UnorderedRange);
            }

            if *range.start() <= *last.end() {
                return Err(RangeError::OverlappingRange);
            }

            last = range.clone();
        }

        Ok(Ranges { ranges })
    }
}

impl RangeResponse {
    fn new(entity_length: usize, parts: Ranges, data: ResponseBody) -> Self {
        RangeResponse {
            entity_length,
            parts,
            data,
            part: 0,
            byte: 0,
        }
    }

    fn is_single(&self) -> bool {
        self.parts.len() == 1
    }

    fn seek(&mut self, start: usize) -> bool {
        debug_assert!(start >= self.byte);
        if let ResponseBody::Stream(stream) = &mut self.data {
            let stream = stream.get_mut();
            let mut skip = start - self.byte;
            while skip > 0 {
                let mut buf = [0; consts::CHUNK_SIZE];
                let read = match stream.read(&mut buf[0..skip.min(consts::CHUNK_SIZE)]) {
                    Ok(read) => read,
                    Err(e) if e.kind() == io::ErrorKind::Interrupted => continue,
                    Err(_) => return false,
                };
                if read == 0 {
                    return false;
                }
                skip -= read;
            }
        }

        self.byte = start;
        true
    }

    fn read(&mut self, into: &mut [u8], end: usize) -> io::Result<usize> {
        let mut read = 0;
        while read < into.len() && self.byte < end {
            let to = end.min(self.byte + into.len());
            let copied = (self.byte..=to).count();
            match &mut self.data {
                ResponseBody::Stream(ref mut stream) => {
                    let stream = stream.get_mut();
                    let n = match stream.read(&mut into[read..read + copied]) {
                        Ok(0) => break,
                        Ok(n) => n,
                        Err(e) if e.kind() == io::ErrorKind::Interrupted => continue,
                        Err(e) => return Err(e),
                    };
                    read += n;
                    self.byte += n;
                }
                ResponseBody::Static(bytes) => {
                    into[read..read + copied].copy_from_slice(&bytes[self.byte..=to]);
                    read += copied;
                    self.byte += copied;
                }
                ResponseBody::Empty => return Ok(0),
            }
        }
        Ok(read)
    }
}

// TODO: Pass headers?
impl Into<Response> for RangeResponse {
    fn into(self) -> Response {
        if self.is_single() {
            singlepart_response(self)
        } else {
            multipart_response(self)
        }
    }
}

fn singlepart_response(res: RangeResponse) -> Response {
    let part = &res.parts[0];
    Response::new()
        .status(Status::PartialContent)
        .header((
            HeaderName::ContentLength,
            (part.end() - part.start()).to_string(),
        ))
        .header((
            HeaderName::ContentRange,
            format!(
                "bytes {}-{}/{}",
                part.start(),
                part.end(),
                res.entity_length
            ),
        ))
        .stream(res)
}

<<<<<<< HEAD
/*
HTTP/1.1 206 Partial Content
Content-Type: multipart/byteranges; boundary=3d6b6a416f9b5
Content-Length: 282

--3d6b6a416f9b5
Content-Type: text/html
Content-Range: bytes 0-50/1270

...DATA...
--3d6b6a416f9b5
Content-Type: text/html
Content-Range: bytes 100-150/1270

...DATA...
--3d6b6a416f9b5--
*/
fn multipart_response(_res: RangeResponse) -> Response {
=======
fn multipart_response(_res: &RangeResponse) -> Response {
>>>>>>> 1cd6606a
    todo!()
}

impl Read for RangeResponse {
    fn read(&mut self, buf: &mut [u8]) -> io::Result<usize> {
        if self.part >= self.parts.len() {
            return Ok(0);
        }

        let mut part = self.parts[self.part].clone();
        let mut read = 0;
        while read < buf.len() {
            // Read until we reach the start of the part.
            if self.byte < *part.start() {
                self.seek(*part.start());
                return Ok(0);
            }

            // Go to next part if we've reached the end of this one.
            if self.byte >= *part.end() {
                self.part += 1;
                self.byte = 0;

                if self.part >= self.parts.len() {
                    break;
                } else {
                    part = self.parts[self.part].clone();
                    continue;
                }
            }

            let end = (*part.end()).min(self.byte + buf.len());
            let Ok(n) = self.read(&mut buf[read..], end) else {
                break;
            };
            read += n;
            self.byte += n;
        }

        Ok(read)
    }
}

impl Display for RangeError {
    fn fmt(&self, f: &mut fmt::Formatter<'_>) -> fmt::Result {
        f.write_str("Range header: ")?;
        f.write_str(match self {
            RangeError::MissingBytesPrefix => "Missing bytes prefix",
            RangeError::MalformedRange => "Malformed range",
            RangeError::InvalidNumber => "Invalid number",
            RangeError::EmptyRange => "No ranges specified",
            RangeError::UnorderedRange => "Ranges are not ordered",
            RangeError::OverlappingRange => "Ranges overlap",
            RangeError::InvalidRange => "Invalid range",
        })
    }
}

impl Deref for Ranges {
    type Target = Vec<RangeInclusive<usize>>;

    fn deref(&self) -> &Self::Target {
        &self.ranges
    }
}

#[cfg(test)]
mod test {
    use super::*;

    #[test]
    fn test_range_parse() {
        let range = Ranges::from_header("bytes=0-1023").unwrap();
        assert_eq!(range.ranges, vec![0..=1023]);

        let range = Ranges::from_header("bytes=0-50, 100-150").unwrap();
        assert_eq!(range.ranges, vec![0..=50, 100..=150]);
    }

    #[test]
    fn test_range_read_static() {
        let body = ResponseBody::Static(b"Hello, world!".to_vec());
        let mut range = RangeResponse::new(13, Ranges::from_header("bytes=0-5").unwrap(), body);

        let mut buf = [0; 6];
        let n = range.read(&mut buf, 5).unwrap();

        assert_eq!(&buf, b"Hello,");
        assert_eq!(n, 6);
    }

    #[test]
    fn test_range_read_static_empty() {
        let body = ResponseBody::Static(b"Hello, world!".to_vec());
        let mut range = RangeResponse::new(13, Ranges::from_header("bytes=0-0").unwrap(), body);

        let mut buf = [0; 6];
        let n = range.read(&mut buf, 0).unwrap();
        assert!(buf.iter().all(|&b| b == 0), "buf: {:?}", buf);
        assert_eq!(n, 0);
    }

    #[test]
    fn test_static_response() {
        let body = ResponseBody::Static(b"Hello, world!".to_vec());
        let mut range = RangeResponse::new(13, Ranges::from_header("bytes=0-5").unwrap(), body);

        let mut buf = [0; 6];
        let n = Read::read(&mut range, &mut buf).unwrap();
        assert_eq!(&buf, b"Hello,");
        assert_eq!(n, 6);
    }

    #[test]
    fn test_range_parse_errors() {
        assert_eq!(
            Ranges::from_header("bytes=0-50, 100-150, 100-200"),
            Err(RangeError::OverlappingRange)
        );
        assert_eq!(
            Ranges::from_header("bytes=0-50, 100-150, 50-200"),
            Err(RangeError::UnorderedRange)
        );
        assert_eq!(
            Ranges::from_header("bytes=100-150, 50-60"),
            Err(RangeError::UnorderedRange)
        );
    }
}<|MERGE_RESOLUTION|>--- conflicted
+++ resolved
@@ -247,7 +247,6 @@
         .stream(res)
 }
 
-<<<<<<< HEAD
 /*
 HTTP/1.1 206 Partial Content
 Content-Type: multipart/byteranges; boundary=3d6b6a416f9b5
@@ -266,9 +265,6 @@
 --3d6b6a416f9b5--
 */
 fn multipart_response(_res: RangeResponse) -> Response {
-=======
-fn multipart_response(_res: &RangeResponse) -> Response {
->>>>>>> 1cd6606a
     todo!()
 }
 
