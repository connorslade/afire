--- conflicted
+++ resolved
@@ -20,15 +20,9 @@
 - Add External Unit Tests
 - Use the built-in `IpAddr` enum for server Ip
 - Remove `.ip_string()` for `.ip.to_string()`
-<<<<<<< HEAD
 - Add `Response.close()` for closing a stream with no response
 - Completely Redo Middleware, Now it can modify Requests / Responses
-- Removed Server.middleware
-=======
-- Add `Response.close()` for closeing a stream with no response
-- Completly Redo Middleware, Now it can modify Requests / Responses
 - Removed Server.middleware()
->>>>>>> 32a2a710
 - Export Internal Functions
 - Supply the Request to the Middleware Post Function
 
