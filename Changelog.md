--- conflicted
+++ resolved
@@ -2,18 +2,14 @@
 - Response Overhaul, Now more like a Response Builder
 - Update *every* example with new syntax...
 - Small improvement to Query parseing
-<<<<<<< HEAD
-- Rename .every to .middleware
-- Update Readme in /examples
-- Add a dynamic buffer resize feature
-- Update Readme
-- Update Logger Middleware to be a builder
-=======
 - Update SetCookie Function Names
 - Update Cookie Example
 - Add a Build Script to write the Readme from the docstring in lib.rs
 - Use Generics for more functions that take &str / Strings to just impl Display
->>>>>>> 4b95d5b9
+- Rename .every to .middleware
+- Update Readme in /examples
+- Add a dynamic buffer resize feature
+- Update Logger Middleware to be a builder
 
 # 0.1.7
 - Add Panic Message to Error Handel
